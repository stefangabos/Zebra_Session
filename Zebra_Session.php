--- conflicted
+++ resolved
@@ -24,7 +24,7 @@
     private $lock_to_user_agent;
     private $session_lifetime;
     private $table_name;
-    private $readOnlySession = false;
+    private $read_only = false;
 
     /**
      *  Constructor of class. Initializes the class and, optionally, calls
@@ -203,20 +203,15 @@
      *
      *                                          Default is <i>60</i>
      *
-<<<<<<< HEAD
      *  @param  boolean     $start_session      (Optional) Whether to start the session by default after object
      *                                          construction (by calling {@link http://php.net/manual/en/function.session-start.php session_start()})
      *
      *                                          Default is TRUE.
-     *  @return void
-     */
-    public function __construct(&$link, $security_code, $session_lifetime = '', $lock_to_user_agent = true, $lock_to_ip = false, $gc_probability = '', $gc_divisor = '', $table_name = 'session_data', $lock_timeout = 60, $start_session = true) {
-=======
-     *  @param  bool      $readOnlySession      (Optional) Open session in read-only mode, without blocking (no waiting for another requests
-     *                                          to finish). Any changes made to $_SESSION are not saved, although the variable can
-     *                                          be accessed and/or written normally.
-     *
-     *                                          Default is <i>false</i> (the default session behaviour).
+     *
+     *  @param  boolean     $read_only          (Optional) Opens session in read-only mode and without row locks. Any changes
+     *                                          made to $_SESSION will not be saved, although the variable can be read/written.
+     *
+     *                                          Default is FALSE (the default session behaviour).
      *
      *  @return void
      */
@@ -230,15 +225,12 @@
         $gc_divisor = '',
         $table_name = 'session_data',
         $lock_timeout = 60,
-        $readOnlySession = false
-    )
-    {
->>>>>>> c436c37f
+        $start_session = true,
+        $read_only = false
+    ) {
 
         // continue if the provided link is valid
         if (($link instanceof MySQLi && $link->connect_error === null) || $link instanceof PDO) {
-
-            $this->readOnlySession = $readOnlySession;
 
             // store the connection link
             $this->link = $link;
@@ -297,6 +289,9 @@
 
             // the maximum amount of time (in seconds) for which a process can lock the session
             $this->lock_timeout = $lock_timeout;
+
+            // set read-only flag
+            $this->read_only = $read_only;
 
             // register the new handler
             session_set_save_handler(
@@ -495,22 +490,17 @@
         // thanks to Andreas Heissenberger (see https://github.com/stefangabos/Zebra_Session/issues/16)
         $this->session_lock = 'session_' . sha1($session_id);
 
-        // try to obtain a lock with the given name and timeout
-<<<<<<< HEAD
-        $result = $this->query('SELECT GET_LOCK(?, ?)', $this->session_lock, $this->lock_timeout);
-
-        // stop if there was an error
-        if ($result['num_rows'] != 1) throw new Exception('Zebra_Session: Could not obtain session lock');
-=======
+        // if we are *not* in read-only mode
         // read-only sessions do not need a lock
-        if(!$this->readOnlySession) {
-            $result = $this->_mysql_query('SELECT GET_LOCK("' . $this->session_lock . '", ' . $this->_mysql_real_escape_string($this->lock_timeout) . ')');
+        if (!$this->read_only) {
+
+            // try to obtain a lock with the given name and timeout
+            $result = $this->query('SELECT GET_LOCK(?, ?)', $this->session_lock, $this->lock_timeout);
+
             // stop if there was an error
-            if (!$result || mysqli_num_rows($result) != 1 || !($row = mysqli_fetch_array($result)) || $row[0] != 1) {
-                throw new Exception('Zebra_Session: Could not obtain session lock!');
-            }
+            if ($result['num_rows'] != 1) throw new Exception('Zebra_Session: Could not obtain session lock');
+
         }
->>>>>>> c436c37f
 
         $hash = '';
 
@@ -656,11 +646,8 @@
      */
     function write($session_id, $session_data) {
 
-        // read-only session will not be saved
-        // any changes to the $_SESSION variable are discarded
-        if($this->readOnlySession) {
-            return true;
-        }
+        // we don't write session variable when in read-only mode
+        if ($this->read_only) return true;
 
         // insert OR update session's data - this is how it works:
         // first it tries to insert a new row in the database BUT if session_id is already in the database then just
